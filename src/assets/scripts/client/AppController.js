/* eslint-disable max-len */
import $ from 'jquery';
import _isEmpty from 'lodash/isEmpty';
import _isNil from 'lodash/isNil';
import EventBus from './lib/EventBus';
import ContentQueue from './contentQueue/ContentQueue';
import LoadingView from './LoadingView';
import AirportController from './airport/AirportController';
import NavigationLibrary from './navigationLibrary/NavigationLibrary';
import AircraftController from './aircraft/AircraftController';
import AirlineController from './airline/AirlineController';
import SpawnPatternCollection from './trafficGenerator/SpawnPatternCollection';
import SpawnScheduler from './trafficGenerator/SpawnScheduler';
import GameController from './game/GameController';
import TutorialView from './tutorial/TutorialView';
import AircraftCommander from './aircraft/AircraftCommander';
import InputController from './InputController';
import UiController from './UiController';
import CanvasController from './canvas/CanvasController';
import GameClockView from './game/GameClockView';
import { speech_init } from './speech';
import { EVENT } from './constants/eventNames';
import { SELECTORS } from './constants/selectors';

/**
 * Root controller class
 *
 * Responsible for instantiating child classes
 * Provides public API used by `App` that is used to fire lifecycle methods
 * in each of the children classes.
 *
 * @class AppController
 */
export default class AppController {
    constructor(element, airportLoadList, initialAirportToLoad) {
        /**
         * Root DOM element.
         *
         * @property $element
         * @type {jQuery|HTML Element}
         * @default body
         */
        this.$element = $(element);
        this.eventBus = EventBus;
        this.loadingView = null;
        this.contentQueue = null;
        this.airlineCollection = null;
        this.airportController = null;
        this.tutorialView = null;
        this.aircraftCommander = null;
        this.inputController = null;
        this.uiController = null;
        this.canvasController = null;

        return this._init()
            .enable();
    }

    _init() {
        return this;
    }

    enable() {
        this.eventBus.on(EVENT.AIRPORT_CHANGE, this.onAirportChange);

        return this;
    }

    disable() {
        return this;
    }

    destroy() {
        this.$element = null;
        this.eventBus = null;
        this.loadingView = null;
        this.contentQueue = null;
        this.airlineCollection = null;
        this.airportController = null;
        this.tutorialView = null;
        this.aircraftCommander = null;
        this.inputController = null;
        this.uiController = null;
        this.canvasController = null;

        return this;
    }

    setupChildren(airportLoadList, initialAirportData, airlineList, aircraftTypeDefinitionList) {
        // TODO: this entire method needs to be re-written. this is a temporary implemenation used to
        // get things working in a more cohesive manner. soon, all this instantiation should happen
        // in a different class and the window methods should disappear.
        this.loadingView = new LoadingView();
        this.contentQueue = new ContentQueue(this.loadingView);
        zlsa.atc.loadAsset = (options) => this.contentQueue.add(options);

        // IMPORTANT:
        // The order in which the following classes are instantiated is extremely important. Changing
        // this order could break a lot of things. This interdependency is something we should
        // work on reducing in the future.
        this.airportController = new AirportController(initialAirportData, airportLoadList);
        // TODO: Temporary
        window.airportController = this.airportController;

        this.navigationLibrary = new NavigationLibrary(initialAirportData);
        this.airlineController = new AirlineController(airlineList);
        this.aircraftController = new AircraftController(aircraftTypeDefinitionList, this.airlineController, this.navigationLibrary);
        // TODO: Temporary
        window.aircraftController = this.aircraftController;

        this.spawnPatternCollection = new SpawnPatternCollection(initialAirportData, this.navigationLibrary, this.airportController);
        this.spawnScheduler = new SpawnScheduler(this.spawnPatternCollection, this.aircraftController);
        this.uiController = new UiController(this.$element, this.airportController);
        this.canvasController = new CanvasController(this.$element, this.navigationLibrary);
        this.tutorialView = new TutorialView(this.$element);
<<<<<<< HEAD
        this.aircraftCommander = new AircraftCommander(this.airportController, this.navigationLibrary, this.uiController);
=======
        this.aircraftCommander = new AircraftCommander(this.airportController, this.navigationLibrary, this.gameController, this.uiController, this.aircraftController.onRequestToChangeTransponderCode);
>>>>>>> 779558b8
        this.inputController = new InputController(this.$element, this.aircraftCommander, this.uiController, this.aircraftController);
        this.gameClockView = new GameClockView(this.$element);

        // TEMPORARY!
        // these instances are attached to the window here as an intermediate step away from global functions.
        // this allows for any module file to call window.{module}.{method} and will make the transition to
        // explicit instance parameters easier.
        window.tutorialView = this.tutorialView;
        window.inputController = this.inputController;
        window.uiController = this.uiController;

        this.updateViewControls();
    }


    init_pre(getDeltaTime) {
        GameController.init_pre(getDeltaTime);
        this.tutorialView.tutorial_init_pre();
        this.inputController.input_init_pre();
        this.canvasController.canvas_init_pre();
        this.uiController.ui_init_pre();

        return this;
    }


    init() {
        speech_init();

        this.canvasController.canvas_init();
        this.uiController.ui_init();
    }


    done() {}


    resize = () => {
        this.canvasController.canvas_resize();
    };


    complete() {
        this.loadingView.complete();
        GameController.complete();
        this.canvasController.canvas_complete();
        this.uiController.ui_complete();
    }


    updatePre() {
        this.gameClockView.update();
        GameController.update_pre();
        this.aircraftController.aircraft_update();
    }


    updatePost() {
        this.canvasController.canvas_update_post();
        this.aircraftController.updateAircraftStrips();
    }


    update() {

    }


    /**
     * onChange callback fired from within the `AirportModel` when an airport is changed.
     *
     * When an airport changes various classes need to clear and reset internal properties for
     * the new airport. this callback provides a way to orchestrate all that and send the classes
     * new data.
     *
     * This method will not run on initial load.
     *
     * @for App
     * @method onAirportChange
     * @param nextAirportJson {object}  response or cached object from airport json
     */
    onAirportChange = (nextAirportJson) => {
        if (!this.airportController.airport.current) {
            // if `current` is null, then this is the initial load and we dont need to reset andything
            return;
        }

        this.navigationLibrary.reset();
        this.airlineController.reset();
        this.aircraftController.aircraft_remove_all();
        this.spawnPatternCollection.reset();
        GameController.destroyTimers();
        this.spawnScheduler = null;

        this.navigationLibrary.init(nextAirportJson);
        this.spawnPatternCollection.init(nextAirportJson, this.navigationLibrary, this.airportController);
        this.spawnScheduler = new SpawnScheduler(
            this.spawnPatternCollection,
            this.aircraftController
        );

        this.updateViewControls();
    };

    // TODO: this should live in a view class somewhere. temporary inclusion here to prevent tests from failing
    // due to jQuery and because this does not belong in the `AirportModel`
    /**
     * Update visibility of icons at the bottom of the view that allow toggling of
     * certain view elements.
     *
     * Abstrcated from `AirportModel`
     *
     * @for App
     * @method updateViewControls
     */
    updateViewControls() {
        const { current: airport } = this.airportController;

        this.canvasController.canvas.draw_labels = true;
        this.canvasController.canvas.dirty = true;

        $(SELECTORS.DOM_SELECTORS.TOGGLE_LABELS).toggle(!_isEmpty(airport.maps));
        $(SELECTORS.DOM_SELECTORS.TOGGLE_RESTRICTED_AREAS).toggle((airport.restricted_areas || []).length > 0);
        $(SELECTORS.DOM_SELECTORS.TOGGLE_SIDS).toggle(!_isNil(this.navigationLibrary.sidCollection));
        $(SELECTORS.DOM_SELECTORS.TOGGLE_TERRAIN).toggle(airport.data.has_terrain);
    }
}<|MERGE_RESOLUTION|>--- conflicted
+++ resolved
@@ -113,11 +113,7 @@
         this.uiController = new UiController(this.$element, this.airportController);
         this.canvasController = new CanvasController(this.$element, this.navigationLibrary);
         this.tutorialView = new TutorialView(this.$element);
-<<<<<<< HEAD
-        this.aircraftCommander = new AircraftCommander(this.airportController, this.navigationLibrary, this.uiController);
-=======
-        this.aircraftCommander = new AircraftCommander(this.airportController, this.navigationLibrary, this.gameController, this.uiController, this.aircraftController.onRequestToChangeTransponderCode);
->>>>>>> 779558b8
+        this.aircraftCommander = new AircraftCommander(this.airportController, this.navigationLibrary, this.uiController, this.aircraftController.onRequestToChangeTransponderCode);
         this.inputController = new InputController(this.$element, this.aircraftCommander, this.uiController, this.aircraftController);
         this.gameClockView = new GameClockView(this.$element);
 
