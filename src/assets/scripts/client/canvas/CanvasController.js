--- conflicted
+++ resolved
@@ -79,19 +79,12 @@
      * @param navigationLibrary {NavigationLibrary}
      * @param scopeModel {ScopeModel}
      */
-<<<<<<< HEAD
-    constructor($element, aircraftController, navigationLibrary) {
+    constructor($element, aircraftController, navigationLibrary, scopeModel) {
         this.$window = $(window);
         this.$element = $element;
         this._aircraftController = aircraftController;
-=======
-    constructor($element, navigationLibrary, scopeModel) {
-        this.$window = $(window);
-        this.$element = $element;
-
+        this._navigationLibrary = navigationLibrary;
         this._scopeModel = scopeModel;
->>>>>>> 542b1232
-        this._navigationLibrary = navigationLibrary;
         this._eventBus = EventBus;
 
         prop.canvas = canvas;
@@ -109,7 +102,6 @@
             width: DEFAULT_CANVAS_SIZE.WIDTH
         };
         this.canvas.last = TimeKeeper.gameTime;
-<<<<<<< HEAD
 
         /**
          * Flag used to determine if the Aircraft canvas should be updated
@@ -180,16 +172,6 @@
          * @default false
          */
         this._hasSeenTerrainWarning = false;
-=======
-        this.canvas.dirty = true;
-        this.canvas.draw_labels = false;
-        this.canvas.draw_restricted = false;
-        this.canvas.draw_sids = false;
-        this.canvas.draw_terrain = true;
-
-        // has a console.warn been output for terrain?
-        this.has_terrain_warning = false;
->>>>>>> 542b1232
 
         this.theme = THEME.DEFAULT;
 
@@ -259,22 +241,13 @@
             height: DEFAULT_CANVAS_SIZE.HEIGHT,
             width: DEFAULT_CANVAS_SIZE.WIDTH
         };
-<<<<<<< HEAD
-        this.canvas.last = -1;
+        this.canvas.last = TimeKeeper.gameTime;
         this._shouldShallowRender = true;
         this._shouldDeepRender = true;
         this._shouldDrawLabels = false;
         this._shouldDrawRestrictedAreas = false;
         this._shouldDrawSidMap = false;
         this._shouldDrawTerrain = true;
-=======
-        this.canvas.last = TimeKeeper.gameTime;
-        this.canvas.dirty = true;
-        this.canvas.draw_labels = false;
-        this.canvas.draw_restricted = false;
-        this.canvas.draw_sids = false;
-        this.canvas.draw_terrain = true;
->>>>>>> 542b1232
 
         return this;
     }
@@ -386,7 +359,6 @@
         const alpha = extrapolate_range_clamp(0.1, elapsed, 0.4, 0, 1);
         const framestep = Math.round(extrapolate_range_clamp(1, GameController.game.speedup, 10, 30, 1));
         const shouldUpdate = !GameController.game_paused() && TimeKeeper.frames % framestep === 0;
-<<<<<<< HEAD
         const fading = elapsed < 1;
 
         if (this._shouldDeepRender) {
@@ -395,12 +367,6 @@
 
         if (this._shouldShallowRender || shouldUpdate || fading) {
             const cc = this.canvas_get(CANVAS_NAME.NAVAIDS);
-=======
-
-        if (this.canvas.dirty || shouldUpdate || elapsed < 1) {
-            const cc = this.canvas_get('navaids');
-            const fading = elapsed < 1;
->>>>>>> 542b1232
             const middleHeight = calculateMiddle(this.canvas.size.height);
             const middleWidth = calculateMiddle(this.canvas.size.width);
 
@@ -409,41 +375,20 @@
             // TODO: what is the rationale here? with two ors and a true, this block will always be exectuted.
             cc.save();
 
-<<<<<<< HEAD
             this.canvas_clear(cc);
             this.canvas_fill_background(cc);
-=======
-                this.canvas_clear(cc);
-                this.canvas_fill_background(cc);
-
-                cc.translate(middleWidth, middleHeight);
-                cc.save();
->>>>>>> 542b1232
 
             cc.translate(middleWidth, middleHeight);
             cc.save();
-
-<<<<<<< HEAD
             cc.globalAlpha = alpha;
 
             this.canvas_draw_videoMap(cc);
             this.canvas_draw_terrain(cc);
             this.canvas_draw_restricted(cc);
             this.canvas_draw_runways(cc);
-=======
-                this.canvas_draw_videoMap(cc);
-                this.canvas_draw_terrain(cc);
-                this.canvas_draw_restricted(cc);
-                this.canvas_draw_runways(cc);
-
-                cc.restore();
-                cc.save();
->>>>>>> 542b1232
 
             cc.restore();
             cc.save();
-
-<<<<<<< HEAD
             cc.globalAlpha = alpha;
 
             this.canvas_draw_fixes(cc);
@@ -451,14 +396,6 @@
 
             cc.restore();
             cc.restore();
-=======
-                this.canvas_draw_fixes(cc);
-                this.canvas_draw_sids(cc);
-
-                cc.restore();
-                cc.restore();
-            }
->>>>>>> 542b1232
 
             // Controlled traffic region - (CTR)
             cc.save();
@@ -487,15 +424,8 @@
 
             // Compass
             cc.font = 'bold 10px monoOne, monospace';
-
-<<<<<<< HEAD
             cc.save();
             cc.translate(middleWidth, middleHeight);
-=======
-            if (this.canvas.dirty || fading || true) {
-                cc.save();
-                cc.translate(middleWidth, middleHeight);
->>>>>>> 542b1232
 
             this.canvas_draw_compass(cc);
             cc.restore();
@@ -506,22 +436,18 @@
                 cc.save();
                 cc.globalAlpha = alpha;
                 cc.translate(middleWidth, middleHeight);
-<<<<<<< HEAD
-                this.canvas_draw_all_aircraft(cc);
-=======
+
                 this.canvas_draw_radar_targets(cc);
->>>>>>> 542b1232
+
                 cc.restore();
             }
 
             cc.save();
             cc.globalAlpha = alpha;
             cc.translate(middleWidth, middleHeight);
-<<<<<<< HEAD
-            this.canvas_draw_all_info(cc);
-=======
+
             this.canvas_draw_data_blocks(cc);
->>>>>>> 542b1232
+
             cc.restore();
 
             cc.save();
@@ -574,10 +500,7 @@
 
         if (elapsed > (1 / GameController.game.speedup)) {
             this.canvas.last = currentTime;
-<<<<<<< HEAD
-
-=======
->>>>>>> 542b1232
+
             return true;
         }
 
@@ -992,23 +915,15 @@
 
         cc.save();
 
-<<<<<<< HEAD
         let fillStyle = this.theme.RADAR_TARGET.HISTORY_DOT_INSIDE_RANGE;
-        if (!aircraft.inside_ctr) {
+
+        if (!aircraftModel.inside_ctr) {
             fillStyle = this.theme.RADAR_TARGET.HISTORY_DOT_OUTSIDE_RANGE;
         }
 
         cc.fillStyle = fillStyle;
-        const positionHistory = aircraft.relativePositionHistory;
-=======
-        if (!aircraftModel.inside_ctr) {
-            cc.fillStyle = this.theme.RADAR_TARGET.HISTORY_DOT_OUTSIDE_RANGE;
-        } else {
-            cc.fillStyle = this.theme.RADAR_TARGET.HISTORY_DOT_INSIDE_RANGE;
-        }
 
         const positionHistory = aircraftModel.relativePositionHistory;
->>>>>>> 542b1232
 
         for (let i = 0; i < positionHistory.length; i++) {
             const position = aircraftModel.relativePositionHistory[i];
@@ -1235,19 +1150,14 @@
      * @method canvas_draw_radar_targets
      * @param cc
      */
-<<<<<<< HEAD
-    canvas_draw_all_aircraft(cc) {
-        for (let i = 0; i < this._aircraftController.aircraft.list.length; i++) {
-            cc.save();
-            this.canvas_draw_aircraft(cc, this._aircraftController.aircraft.list[i]);
-=======
+
     canvas_draw_radar_targets(cc) {
         const radarTargetModels = this._scopeModel.radarTargetCollection.items;
 
         for (let i = 0; i < radarTargetModels.length; i++) {
             cc.save();
             this.canvas_draw_radar_target(cc, radarTargetModels[i]);
->>>>>>> 542b1232
+
             cc.restore();
         }
     }
@@ -1477,19 +1387,14 @@
      * @method canvas_draw_data_blocks
      * @param cc
      */
-<<<<<<< HEAD
-    canvas_draw_all_info(cc) {
-        for (let i = 0; i < this._aircraftController.aircraft.list.length; i++) {
-            cc.save();
-            this.canvas_draw_info(cc, this._aircraftController.aircraft.list[i]);
-=======
     canvas_draw_data_blocks(cc) {
         const radarTargetModels = this._scopeModel.radarTargetCollection.items;
 
         for (let i = 0; i < radarTargetModels.length; i++) {
             cc.save();
+
             this.canvas_draw_data_block(cc, radarTargetModels[i]);
->>>>>>> 542b1232
+
             cc.restore();
         }
     }
