--- conflicted
+++ resolved
@@ -1,4 +1,3 @@
-<<<<<<< HEAD
 ## 3.3.0 (January 20, 2017)
 ### Major
 
@@ -31,13 +30,12 @@
 
 
 
-=======
 ## 3.2.1 (January 2, 2017)
 ---
 ### Bugfixes
 - Restores behavior of aircraft flying present heading after completing all legs in their flightplan [#206](https://github.com/n8rzz/atc/issues/206)
     - Originally reported in [zlsa#767](https://github.com/zlsa/atc/issues/767)
->>>>>>> 690b2e57
+
 
 ## 3.2.0 (December 20, 2016)
 ---
