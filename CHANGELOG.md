--- conflicted
+++ resolved
@@ -12,15 +12,11 @@
 
 
 ### Minor
-<<<<<<< HEAD
 - Changes `AircraftStripView` text outputs to be all uppercase [#193](https://github.com/n8rzz/atc/issues/193)
 - Ensures proper removal of all `AircraftConflict` instances involving an aircraft that has been removed from the simulation [#133](https://github.com/n8rzz/atc/issues/133)
     - Originally reported under [zlsa#734](https://github.com/zlsa/atc/issues/734)
 - Fixes white space in that is displayed from the `AircraftInstanceModel` [#192](https://github.com/n8rzz/atc/issues/192)
-=======
-- Ensures proper removal of all `AircraftConflict` instances involving an aircraft that has been removed from the simulation [#133](https://github.com/n8rzz/atc/issues/133)
-    - Originally reported under [zlsa#734](https://github.com/zlsa/atc/issues/734)
->>>>>>> fadb68b2
+
 
 
 
