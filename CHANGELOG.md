--- conflicted
+++ resolved
@@ -1,17 +1,11 @@
-<<<<<<< HEAD
-## 3.2.1. (January 2, 2017)
----
-### Bugfixes
-- Fix wrongful removal of departures from runway queues when arrivals land [#241](https://github.com/n8rzz/atc/issues/241)
-    - Originally reported in [zlsa#770](https://github.com/zlsa/atc/issues/770)
-
-=======
 ## 3.2.1 (January 2, 2017)
 ---
 ### Bugfixes
 - Restores behavior of aircraft flying present heading after completing all legs in their flightplan [#206](https://github.com/n8rzz/atc/issues/206)
     - Originally reported in [zlsa#767](https://github.com/zlsa/atc/issues/767)
->>>>>>> 690b2e57
+- Fix wrongful removal of departures from runway queues when arrivals land [#241](https://github.com/n8rzz/atc/issues/241)
+    - Originally reported in [zlsa#770](https://github.com/zlsa/atc/issues/770)
+
 
 ## 3.2.0 (December 20, 2016)
 ---
