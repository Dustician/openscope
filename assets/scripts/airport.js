--- conflicted
+++ resolved
@@ -711,59 +711,7 @@
       }
 
     },
-<<<<<<< HEAD
-    updateRunway: function() {
-=======
-    addAircraftDeparture: function(timeout) {
-      if(timeout == undefined) timeout=false;
-      var message = true;
-      if(game_time() - this.start < 2) message = false;
-      aircraft_new({
-        category:  "departure",
-        airline:   choose_weight(this.departures.airlines),
-        message:   message
-      });
-      if(timeout)
-        this.timeout.departure = game_timeout(this.addAircraftDeparture, crange(0, Math.random(), 1, this.departures.frequency[0] / prop.game.frequency, this.departures.frequency[1] / prop.game.frequency), this, true);
-    },
-    addAircraftArrival: function(args) {
-      var arrival = args[0];
-      var offset  = args[1];
-      var timeout = args[2] > 0.5;
-      if(timeout == undefined) timeout=false;
-      if(!offset) offset = 1;
-
-      // Set heading within 15 degrees of specified
-      var wobble   = radians(15);
-      var radial   = arrival.radial + random(-wobble, wobble);
-
-      // Set location 2-18km inside of the radar coverage line
-      var distance = (2*this.ctr_radius - 18) * offset + random(16);
-      var position = [0, 0];
-      position[0] += sin(radial) * distance;
-      position[1] += cos(radial) * distance;
-
-      var altitude = random(arrival.altitude[0] / 1000,
-                            arrival.altitude[1] / 1000);
-      altitude     = round(altitude * 2) * 500;
-
-      var message = true;
-      if(game_time() - this.start < 2) message = false;
-
-      aircraft_new({
-        category:  "arrival",
-        position:  position,
-        heading:   arrival.heading,
-        altitude:  altitude,
-        airline:   choose_weight(arrival.airlines),
-        message:   message
-      });
-
-      if(timeout)
-        arrival.timeout = game_timeout(this.addAircraftArrival, crange(0, Math.random(), 1, arrival.frequency[0] / prop.game.frequency, arrival.frequency[1] / prop.game.frequency), this, [arrival, null, true]);
-    },
     updateRunway: function(length) {
->>>>>>> 9393aa9c
       if(!length) length = 0;
       var wind = this.getWind();
       var headwind = {};
