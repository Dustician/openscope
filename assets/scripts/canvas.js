// jshint latedef:nofunc, undef:true, eqnull:true, eqeqeq:true, browser:true, jquery:true, devel:true
/*global prop:true, km:false, crange:false, clamp:false, lpad:false, airport_get:false, game_time:false, game_paused:false, time:false, round:false, distance2d:false, radians:false  */

function canvas_init_pre() {
  "use strict";
  prop.canvas={};

  prop.canvas.contexts={};

  prop.canvas.panY=0;
  prop.canvas.panX=0;

  // resize canvas to fit window?
  prop.canvas.resize=true;
  prop.canvas.size={ // all canvases are the same size
    height:480,
    width:640
  };

  prop.canvas.last = time();
  prop.canvas.dirty = true;
  prop.canvas.draw_labels = true;
  prop.canvas.draw_restricted = true;
  prop.canvas.draw_sids = true;
  prop.canvas.draw_terrain = true;
}

function canvas_init() {
  "use strict";
  canvas_add("navaids");
}

function canvas_adjust_hidpi() {
  "use strict";
  var dpr = window.devicePixelRatio || 1;
  log("devicePixelRatio:"+dpr);
  if(dpr > 1) {
    var hidefCanvas = $("#navaids-canvas").get(0);
    var w = prop.canvas.size.width;
    var h = prop.canvas.size.height;
    $(hidefCanvas).attr('width', w * dpr);
    $(hidefCanvas).attr('height', h * dpr);
    $(hidefCanvas).css('width', w );
    $(hidefCanvas).css('height', h );
    var ctx = hidefCanvas.getContext("2d");
    ctx.scale(dpr, dpr);
    prop.canvas.contexts.navaids = ctx;
  }
}

function canvas_complete() {
  "use strict";
  setTimeout(function() {
    prop.canvas.dirty = true;
  }, 500);
  prop.canvas.last = time();
}

function canvas_resize() {
  "use strict";
  if(prop.canvas.resize) {
    prop.canvas.size.width  = $(window).width();
    prop.canvas.size.height = $(window).height();
  }
  prop.canvas.size.width  -= 250;
  prop.canvas.size.height -= 36;
  for(var i in prop.canvas.contexts) {
    prop.canvas.contexts[i].canvas.height=prop.canvas.size.height;
    prop.canvas.contexts[i].canvas.width=prop.canvas.size.width;
  }
  prop.canvas.dirty = true;
  canvas_adjust_hidpi();
}

function canvas_add(name) {
  "use strict";
  $("#canvases").append("<canvas id='"+name+"-canvas'></canvas>");
  prop.canvas.contexts[name]=$("#"+name+"-canvas").get(0).getContext("2d");
}

function canvas_get(name) {
  "use strict";
  return(prop.canvas.contexts[name]);
}

function canvas_clear(cc) {
  "use strict";
  cc.clearRect(0,0,prop.canvas.size.width,prop.canvas.size.height);
}

function canvas_should_draw() {
  "use strict";
  var elapsed = time() - prop.canvas.last;
  if(elapsed > (1/prop.game.speedup)) {
    prop.canvas.last = time();
    return true;
  }
  return false;
}

// DRAW

function canvas_draw_runway(cc, runway, mode) {
  "use strict";
  var length2 = round(km_to_px(runway.length / 2));
  var angle   = runway.angle;

  cc.translate(round(km_to_px(runway.position[0])) + prop.canvas.panX, 
              -round(km_to_px(runway.position[1])) + prop.canvas.panY);
  cc.rotate(angle);

  if(!mode) { // runway body
    cc.strokeStyle = "#899";
    cc.lineWidth = 2.8;
    cc.beginPath();
    cc.moveTo(0, 0);
    cc.lineTo(0, -2*length2);
    cc.stroke();
  } 
  else {  // extended centerlines
    if(!runway.ils.enabled) return;
    cc.strokeStyle = "#465";
    cc.lineWidth = 1;
    cc.beginPath();
    cc.moveTo(0, 0);
    cc.lineTo(0, km_to_px(runway.ils.loc_maxDist));
    cc.stroke();
  }
}

function canvas_draw_runway_label(cc, runway) {
  "use strict";
  var length2 = round(km_to_px(runway.length / 2)) + 0.5;
  var angle   = runway.angle;

  cc.translate(round(km_to_px(runway.position[0])) + prop.canvas.panX, -round(km_to_px(runway.position[1])) + prop.canvas.panY);

  cc.rotate(angle);

  var text_height = 14;
  cc.textAlign    = "center";
  cc.textBaseline = "middle";

  cc.save();
  cc.translate(0,  length2 + text_height);
  cc.rotate(-angle);
  cc.translate(round(km_to_px(runway.labelPos[0])), -round(km_to_px(runway.labelPos[1])));
  cc.fillText(runway.name, 0, 0);
  cc.restore();
}

function canvas_draw_runways(cc) {
  "use strict";
  if(!prop.canvas.draw_labels) return;
  cc.strokeStyle = "rgba(255, 255, 255, 0.4)";
  cc.fillStyle   = "rgba(255, 255, 255, 0.4)";
  cc.lineWidth   = 4;
  var airport=airport_get();
  var i;
  //Extended Centerlines
  for( i=0;i<airport.runways.length;i++) {
    cc.save();
    canvas_draw_runway(cc, airport.runways[i][0], true);
    cc.restore();
    cc.save();
    canvas_draw_runway(cc, airport.runways[i][1], true);
    cc.restore();
  }
  // Runways
  for( i=0;i<airport.runways.length;i++) {
    cc.save();
    canvas_draw_runway(cc, airport.runways[i][0], false);
    cc.restore();
  }
}

function canvas_draw_runway_labels(cc) {
  "use strict";
  if(!prop.canvas.draw_labels) return;
  cc.fillStyle   = "rgba(255, 255, 255, 0.8)";
  var airport=airport_get();
  for(var i=0;i<airport.runways.length;i++) {
    cc.save();
    canvas_draw_runway_label(cc, airport.runways[i][0]);
    cc.restore();
    cc.save();
    canvas_draw_runway_label(cc, airport.runways[i][1]);
    cc.restore();
  }
}

function canvas_draw_scale(cc) {
  "use strict";
  cc.fillStyle   = "rgba(255, 255, 255, 0.8)";
  cc.strokeStyle = "rgba(255, 255, 255, 0.8)";

  var offset = 10;
  var height = 5;

  var length = round(1 / prop.ui.scale * 50);
  var px_length = round(km_to_px(length));

  cc.translate(0.5, 0.5);

  cc.lineWidth = 1;
  cc.moveTo(prop.canvas.size.width - offset, offset);
  cc.lineTo(prop.canvas.size.width - offset, offset + height);
  cc.lineTo(prop.canvas.size.width - offset - px_length, offset + height);
  cc.lineTo(prop.canvas.size.width - offset - px_length, offset);
  cc.stroke();

  cc.translate(-0.5, -0.5);

  cc.textAlign = 'center';
  cc.fillText(length + ' km', prop.canvas.size.width - offset - px_length * 0.5, offset + height + 17);
}

function canvas_draw_fix(cc, name, fix) {
  "use strict";
  cc.beginPath();
  cc.moveTo( 0, -5);
  cc.lineTo( 4,  3);
  cc.lineTo(-4,  3);
  cc.closePath();
  cc.fill();
  cc.stroke();

  cc.textAlign    = "center";
  cc.textBaseline = "top";
  cc.strokeText(name, 0, 6);
  cc.fillText(name, 0, 6);
}

function canvas_draw_fixes(cc) {
  "use strict";
  if(!prop.canvas.draw_labels) return;
  cc.lineJoin    = "round";
  cc.font = "10px monoOne, monospace";
  var airport=airport_get();
  for(var i in airport.real_fixes) {
    cc.save();
    cc.translate(round(km_to_px(airport.fixes[i].position[0])) + prop.canvas.panX, -round(km_to_px(airport.fixes[i].position[1])) + prop.canvas.panY);

    // draw outline (draw with eraser)
    cc.strokeStyle = "rgba(0, 0, 0, 0.67)";
    cc.fillStyle   = "rgba(0, 0, 0, 0.67)";
    cc.globalCompositeOperation = 'destination-out';
    cc.lineWidth   = 4;
    
    canvas_draw_fix(cc, i, airport.fixes[i].position);

    cc.strokeStyle = "rgba(255, 255, 255, 0)";
    cc.fillStyle   = "rgba(255, 255, 255, 0.5)";
    cc.globalCompositeOperation = 'source-over';
    cc.lineWidth   = 1;

    canvas_draw_fix(cc, i, airport.fixes[i].position);
    cc.restore();
  }
}

function canvas_draw_sids(cc) {
  "use strict";
  if (!prop.canvas.draw_sids) return;
  var text_at_point = [] // Store the count of sid text drawn for a specific transition
  var departure_colour = "rgba(128, 255, 255, 0.6)";
  cc.strokeStyle = departure_colour;
  cc.fillStyle = departure_colour;
  cc.setLineDash([1,10]);
  cc.font = "italic 14px monoOne, monospace";
  var airport = airport_get();
  for(var s in airport.sids) {
    var write_sid_name = true;
    if(airport.sids[s].hasOwnProperty("draw")) {
      for(var i in airport.sids[s].draw) {
        var fixList = airport.sids[s].draw[i];
        var fx, fy, exit_name = null;
        for(var j=0; j<fixList.length; j++) {
          if(fixList[j].indexOf("*") != -1) { // write exitPoint name
            exit_name = fixList[j].replace("*","");
            write_sid_name = false;
          }
          var fix = airport.getFix(fixList[j].replace("*",""));
          if(!fix) log('Unable to draw line to "'+fixList[j]+'" because its position is not defined!', LOG_WARNING);
          fx = km_to_px(fix[0]) + prop.canvas.panX;
          fy = -km_to_px(fix[1]) + prop.canvas.panY;
          if(j === 0) {
            cc.beginPath();
            cc.moveTo(fx, fy);
          } else {
            cc.lineTo(fx, fy);
          }
        }
        cc.stroke();
<<<<<<< HEAD
        if(trxn_name){
          if(isNaN(text_at_point[trxn_name])){  // Initialize count for this transition
            text_at_point[trxn_name] = 0;
          }
          var y_point = fy +(15*text_at_point[trxn_name]);  // Move the y point for drawing depending on how many sids we have drawn text for at this point already
          cc.fillText(s + "." + trxn_name, fx+10, y_point);
          text_at_point[trxn_name] += 1;  // Increment the count for this transition
        }
=======
        if(exit_name) cc.fillText(s + "." + exit_name, fx+10, fy);
>>>>>>> 47ac0d4c
      }
      if(write_sid_name) cc.fillText(s, fx+10, fy);
    }
  }
}

function canvas_draw_separation_indicator(cc, aircraft) {
  "use strict";
  // Draw a trailing indicator 2.5 NM (4.6km) behind landing aircraft to help with traffic spacing
  var rwy = airport_get().getRunway(aircraft.fms.currentWaypoint().runway);
  if(!rwy) return;
  var angle = rwy.angle + Math.PI;
  cc.strokeStyle = "rgba(224, 128, 128, 0.8)";
  cc.lineWidth = 3;
  cc.translate(km_to_px(aircraft.position[0]) + prop.canvas.panX, -km_to_px(aircraft.position[1]) + prop.canvas.panY);
  cc.rotate(angle);
  cc.beginPath();
  cc.moveTo(-5, -km_to_px(5.556));  // 5.556km = 3.0nm
  cc.lineTo(+5, -km_to_px(5.556));  // 5.556km = 3.0nm
  cc.stroke();
}

function canvas_draw_aircraft_rings(cc,aircraft) {
  cc.save();
  if(aircraft.hasAlerts()[0]) {
    if(aircraft.hasAlerts()[1]) cc.strokeStyle = "rgba(224, 128, 128, 1.0)";  //red violation circle
    else cc.strokeStyle = "rgba(255, 255, 255, 0.2)";   //white warning circle
  }
  else cc.strokeStyle = cc.fillStyle;
  cc.beginPath();
  cc.arc(0, 0, km_to_px(km(3)), 0, Math.PI * 2);  //3nm RADIUS
  cc.stroke();
  cc.restore();
}

function canvas_draw_aircraft_departure_window(cc, aircraft) {
  "use strict";
  cc.save();
  cc.strokeStyle = "rgba(128, 255, 255, 0.9)";
  cc.beginPath();
  var angle = aircraft.destination - Math.PI/2;
  cc.arc(prop.canvas.panX,
         prop.canvas.panY,
         km_to_px(airport_get().ctr_radius),
         angle - 0.08726,
         angle + 0.08726);
  cc.stroke();
  cc.restore();
}

function canvas_draw_aircraft(cc, aircraft) {
  "use strict";
  var almost_match = false;
  var match        = false;

  if ((prop.input.callsign.length > 1) &&
      (aircraft.matchCallsign(prop.input.callsign.substr(0, prop.input.callsign.length - 1))))
  {
    almost_match = true;
  }
  if((prop.input.callsign.length > 0) &&
     (aircraft.matchCallsign(prop.input.callsign)))
  {
    match = true;
  }

  if (match && (aircraft.destination != null)) {
    canvas_draw_aircraft_departure_window(cc, aircraft);
  }

  if(!aircraft.isVisible()) return;

  var size = 3;

  // Trailling
  var trailling_length = 12;
  var dpr = window.devicePixelRatio || 1;
  if (dpr > 1)
    trailling_length *= round(dpr);

  cc.save();
  if (!aircraft.inside_ctr)
    cc.fillStyle   = "rgb(224, 224, 224)";
  else
    cc.fillStyle = "rgb(255, 255, 255)";

  var length = aircraft.position_history.length;
  for (var i = 0; i < length; i++) {
    if (!aircraft.inside_ctr)
      cc.globalAlpha = 0.3 / (length - i);
    else
      cc.globalAlpha = 1 / (length - i);
    cc.fillRect(km_to_px(aircraft.position_history[i][0]) + prop.canvas.panX - 1, - km_to_px(aircraft.position_history[i][1]) + prop.canvas.panY - 1, 2, 2);
  }
  cc.restore();

  if(aircraft.position_history.length > trailling_length) aircraft.position_history = aircraft.position_history.slice(aircraft.position_history.length - trailling_length, aircraft.position_history.length);

  if(aircraft.isPrecisionGuided()) {
    cc.save();
    canvas_draw_separation_indicator(cc, aircraft);
    cc.restore();
  }

  // Aircraft
  // Draw the future path
  if ((prop.game.option.get('drawProjectedPaths') == 'always') ||
      ((prop.game.option.get('drawProjectedPaths') == 'selected') &&
       ((aircraft.warning || match) && !aircraft.isTaxiing())))
  {
    canvas_draw_future_track(cc, aircraft);
  }

  var alerts = aircraft.hasAlerts();

  if (!aircraft.inside_ctr)
    cc.fillStyle   = "rgba(224, 224, 224, 0.3)";
  else if (almost_match)
    cc.fillStyle = "rgba(224, 210, 180, 1.0)";
  else if (match)
    cc.fillStyle = "rgba(255, 255, 255, 1.0)";
  else if (aircraft.warning || alerts[1])
    cc.fillStyle = "rgba(224, 128, 128, 1.0)";
  else if (aircraft.hit)
    cc.fillStyle = "rgba(255, 64, 64, 1.0)";
  else
    cc.fillStyle   = "rgba(224, 224, 224, 1.0)";

  cc.strokeStyle = cc.fillStyle;

  if(match) {

    cc.save();

    if (!aircraft.inside_ctr)
      cc.fillStyle = "rgba(255, 255, 255, 0.3)";
    else
      cc.fillStyle = "rgba(255, 255, 255, 1.0)";

    var w = prop.canvas.size.width/2;
    var h = prop.canvas.size.height/2;

    cc.translate(clamp(-w, km_to_px(aircraft.position[0]) + prop.canvas.panX, w), clamp(-h, -km_to_px(aircraft.position[1]) + prop.canvas.panY, h));

    cc.beginPath();
    cc.arc(0, 0, round(size * 1.5), 0, Math.PI * 2);
    cc.fill();

    cc.restore();
  }

  cc.translate(km_to_px(aircraft.position[0]) + prop.canvas.panX, -km_to_px(aircraft.position[1]) + prop.canvas.panY);

  if(!aircraft.hit) {
    cc.save();

    var tail_length = aircraft.groundSpeed / 15;
    if(match) tail_length = 15;
    var angle       = aircraft.groundTrack;
    var end         = vscale(vturn(angle), tail_length);

    cc.beginPath();
    cc.moveTo(0, 0);
    cc.lineTo(end[0], -end[1]);
    cc.stroke();
    cc.restore();
  }

  if(aircraft.notice || alerts[0]) {
    canvas_draw_aircraft_rings(cc,aircraft);
  }

  cc.beginPath();
  cc.arc(0, 0, size, 0, Math.PI * 2);
  cc.fill();
}

// Run physics updates into the future, draw future track
function canvas_draw_future_track(cc, aircraft) {
  "use strict";
  var fms_twin = $.extend(true, {}, aircraft.fms);
  var twin = $.extend(true, {}, aircraft);
  twin.fms = fms_twin;
  twin.fms.aircraft = twin;
  twin.projected = true;
  var save_delta = prop.game.delta;
  prop.game.delta = 5;
  var future_track = [];
  var ils_locked;
  for(var i = 0; i < 60; i++) {
    twin.update();
    ils_locked = twin.fms.currentWaypoint().runway && twin.category === "arrival" && twin.mode === "landing";
    future_track.push([twin.position[0], twin.position[1], ils_locked]);
    if( ils_locked && twin.altitude < 500)
      break;
  }
  prop.game.delta = save_delta;
  cc.save();

  var lockedStroke;
  if(aircraft.category === "departure") {
    cc.strokeStyle = "rgba(128, 255, 255, 0.6)";
  } else {
    cc.strokeStyle = "rgba(224, 128, 128, 0.6)";
    lockedStroke   = "rgba(224, 128, 128, 1.0)";
  }
  cc.globalCompositeOperation = "screen";

  cc.lineWidth = 2;
  cc.beginPath();
  var was_locked = false;
  var length = future_track.length;
  for (i = 0; i < length; i++) {
      ils_locked = future_track[i][2];
      var x = km_to_px(future_track[i][0]) + prop.canvas.panX ;
      var y = -km_to_px(future_track[i][1]) + prop.canvas.panY;
      if(ils_locked && !was_locked) {
        cc.lineTo(x, y);
        cc.stroke(); // end the current path, start a new path with lockedStroke
        cc.strokeStyle = lockedStroke;
        cc.lineWidth = 3;
        cc.beginPath();
        cc.moveTo(x, y);
        was_locked = true;
        continue;
      }
      if( i === 0 )
        cc.moveTo(x, y);
      else
        cc.lineTo(x, y);
  }
  cc.stroke();
  canvas_draw_future_track_fixes(cc, twin, future_track);
  cc.restore();
}

// Draw dashed line from last coordinate of future track through
// any later requested fixes.
function canvas_draw_future_track_fixes( cc, aircraft, future_track) {
  "use strict";
  if (aircraft.fms.waypoints.length < 1) return;
  var start = future_track.length - 1;
  var x = km_to_px(future_track[start][0]) + prop.canvas.panX;
  var y = -km_to_px(future_track[start][1]) + prop.canvas.panY;
  cc.beginPath();
  cc.moveTo(x, y);
  cc.setLineDash([3,10]);
  for(var i=0; i<aircraft.fms.waypoints.length; i++) {
    if (!aircraft.fms.waypoints[i].location)
      break;
    var fix = aircraft.fms.waypoints[i].location;
    var fx = km_to_px(fix[0]) + prop.canvas.panX;
    var fy = -km_to_px(fix[1]) + prop.canvas.panY;
    cc.lineTo(fx, fy);
  }
  cc.stroke();
}

function canvas_draw_all_aircraft(cc) {
  "use strict";
  cc.fillStyle   = "rgba(224, 224, 224, 1.0)";
  cc.strokeStyle = "rgba(224, 224, 224, 1.0)";
  cc.lineWidth   = 2;
  // console.time('canvas_draw_all_aircraft')
  for(var i=0;i<prop.aircraft.list.length;i++) {
    cc.save();
    canvas_draw_aircraft(cc, prop.aircraft.list[i]);
    cc.restore();
  }
  // console.timeEnd('canvas_draw_all_aircraft')
}

/** Draw an aircraft's data block
 ** (box that contains callsign, altitude, speed)
 */
function canvas_draw_info(cc, aircraft) {
  "use strict";
  if(!aircraft.isVisible()) return;
  if(!aircraft.hit) {
    
    // Initial Setup
    cc.save();
    var cs = aircraft.getCallsign();
    var paddingLR = 5;
    var width  = clamp(1, 5.8*cs.length) + (paddingLR*2); // width of datablock (scales to fit callsign)
    var width2 = width / 2;
    var height  = 31;               // height of datablock
    var height2 = height / 2; 
    var bar_width = width / 18;     // width of colored bar
    var bar_width2 = bar_width / 2;
    var ILS_enabled = aircraft.fms.currentWaypoint().runway && aircraft.category === "arrival";
    var lock_size = height / 3;
    var lock_offset = lock_size / 8;
    var pi = Math.PI;
    var point1 = lock_size - bar_width2;
    var alt_trend_char = "";
    var a = point1 - lock_offset;
    var b = bar_width2;
    var clipping_mask_angle = Math.atan(b / a);
    var pi_slice = pi / 24;         // describes how far around to arc the arms of the ils lock case

    // Callsign Matching
    if(prop.input.callsign.length > 1 && aircraft.matchCallsign(prop.input.callsign.substr(0, prop.input.callsign.length - 1)))
      var almost_match = true;
    if(prop.input.callsign.length > 0 && aircraft.matchCallsign(prop.input.callsign))
      var match = true;

    // set color, intensity, and style elements
    if (match) var alpha = 0.9;
    // else if(almost_match) var alpha = 0.75;
    else if (aircraft.inside_ctr) var alpha = 0.5;
    else var alpha = 0.2;
    var red   = "rgba(224, 128, 128, " + alpha + ")";
    var green = "rgba( 76, 118,  97, " + alpha + ")";
    var blue  = "rgba(128, 255, 255, " + alpha + ")";
    var white = "rgba(255, 255, 255, " + alpha + ")";
    cc.textBaseline = "middle";

    // Move to center of where the data block is to be drawn
    var ac_pos = [round(km_to_px(aircraft.position[0])) + prop.canvas.panX,
                 -round(km_to_px(aircraft.position[1])) + prop.canvas.panY];
    if(aircraft.datablockDir == -1) { // game will move FDB to the appropriate position
      if(-km_to_px(aircraft.position[1]) + prop.canvas.size.height/2 < height * 1.5)
        cc.translate(ac_pos[0], ac_pos[1] + height2 + 12);
      else cc.translate(ac_pos[0], ac_pos[1] -height2 - 12);
    }
    else {  // user wants to specify FDB position
      var displacements = {
        "ctr": [0,0],
        360  : [0, -height2 - 12],
        45   : [width2 + 8.5, -height2 - 8.5],
        90   : [width2 + bar_width2 + 12, 0],
        135  : [width2 + 8.5, height2 + 8.5],
        180  : [0, height2 + 12],
        225  : [-width2 - 8.5, height2 + 8.5],
        270  : [-width2 - bar_width2 - 12, 0],
        315  : [-width2 - 8.5, -height2 - 8.5]
      };
      cc.translate(ac_pos[0] + displacements[aircraft.datablockDir][0],
        ac_pos[1] + displacements[aircraft.datablockDir][1]);
    }

    // Draw datablock shapes
    if(!ILS_enabled) {  // Standard Box
      cc.fillStyle = green;
      cc.fillRect(-width2, -height2, width, height); // Draw box
      cc.fillStyle = (aircraft.category == "departure") ? blue : red;
      cc.fillRect(-width2 - bar_width, -height2, bar_width, height);  // Draw colored bar
    }
    else {  // Box with ILS Lock Indicator
      cc.save();

      // Draw green part of box (excludes space where ILS Clearance Indicator juts in)
      cc.fillStyle = green;
      cc.beginPath();
      cc.moveTo(-width2, height2);  // bottom-left corner
      cc.lineTo(width2, height2);   // bottom-right corner
      cc.lineTo(width2, -height2);  // top-right corner
      cc.lineTo(-width2, -height2); // top-left corner
      cc.lineTo(-width2, -point1);  // begin side cutout
      cc.arc(-width2 - bar_width2, -lock_offset, lock_size / 2 + bar_width2, clipping_mask_angle - pi / 2, 0);
      cc.lineTo(-width2 + lock_size / 2, lock_offset);
      cc.arc(-width2 - bar_width2, lock_offset, lock_size / 2 + bar_width2, 0, pi / 2 - clipping_mask_angle);
      cc.closePath();
      cc.fill();

      // Draw ILS Clearance Indicator
      cc.translate(-width2 - bar_width2, 0);
      cc.lineWidth = bar_width;
      cc.strokeStyle = red;
      cc.beginPath(); // top arc start
      cc.arc(0, -lock_offset, lock_size / 2, -pi_slice, pi + pi_slice, true);
      cc.moveTo(0, -lock_size / 2);
      cc.lineTo(0, -height2);
      cc.stroke();    // top arc end
      cc.beginPath(); //bottom arc start
      cc.arc(0, lock_offset, lock_size / 2, pi_slice, pi - pi_slice);
      cc.moveTo(0, lock_size - bar_width);
      cc.lineTo(0, height2);
      cc.stroke();  //bottom arc end
      if (aircraft.mode === "landing") {  // Localizer Capture Indicator
        cc.fillStyle = white;
        cc.beginPath();
        cc.arc(0, 0, lock_size / 5, 0, pi * 2);
        cc.fill();  // Draw Localizer Capture Dot
      }
      cc.translate(width2 + bar_width2, 0);
      // unclear how this works...
      cc.beginPath(); // if removed, white lines appear on top of bottom half of lock case
      cc.stroke();    // if removed, white lines appear on top of bottom half of lock case

      cc.restore();
    }

    // Text
    var gap = 3;          // height of TOTAL vertical space between the rows (0 for touching)
    var lineheight = 4.5; // height of text row (used for spacing basis)
    var row1text = cs;
    var row2text = lpad(round(aircraft.altitude * 0.01), 3) + " " + lpad(round(aircraft.groundSpeed * 0.1), 2);
    if (aircraft.inside_ctr) cc.fillStyle   = "rgba(255, 255, 255, 0.8)";
    else cc.fillStyle   = "rgba(255, 255, 255, 0.2)";
    if(aircraft.trend == 0)     alt_trend_char = String.fromCodePoint(0x2011);  // small dash (symbola font)
    else if(aircraft.trend > 0) alt_trend_char = String.fromCodePoint(0x1F851); // up arrow (symbola font)
    else if(aircraft.trend < 0) alt_trend_char = String.fromCodePoint(0x1F853); // down arrow (symbola font)
    // Draw full datablock text
    cc.textAlign = "left";
    cc.fillText(row1text, -width2 + paddingLR, -gap/2 - lineheight);
    cc.fillText(row2text, -width2 + paddingLR, gap/2 + lineheight);
    // Draw climb/level/descend symbol
    cc.font = "10px symbola"; // change font to the one with extended unicode characters
    cc.textAlign = "center";
    cc.fillText(alt_trend_char, -width2 + paddingLR + 20.2, gap/2 + lineheight - 0.25);
    cc.font = "10px monoOne, monospace";  // change back to normal font

    cc.restore();
  }
}

function canvas_draw_all_info(cc) {
  "use strict";
  for(var i=0;i<prop.aircraft.list.length;i++) {
    cc.save();
    canvas_draw_info(cc, prop.aircraft.list[i]);
    cc.restore();
  }
}

function canvas_draw_compass(cc) {
  "use strict";
  cc.translate(round(prop.canvas.size.width/2), round(prop.canvas.size.height/2));
  var size    = 80;
  var size2   = size / 2;
  var padding = 16;
  var dot     = 16;

  // Shift compass location
  cc.translate(-size2-padding, -size2-padding);
  cc.lineWidth = 4;

  // Outer circle
  cc.fillStyle = "rgba(0, 0, 0, 0.7)";
  cc.beginPath();
  cc.arc(0, 0, size2, 0, Math.PI*2);
  cc.fill();

  // Inner circle
  cc.lineWidth = 1;
  cc.beginPath();
  cc.arc(0, 0, dot/2, 0, Math.PI*2);
  cc.strokeStyle = "rgba(255, 255, 255, 0.7)";
  cc.stroke();

  // Wind Value
  cc.fillStyle = "rgba(255, 255, 255, 0.7)";
  cc.textAlign = "center";
  cc.textBaseline = "center";
  cc.font = "9px monoOne, monospace";
  cc.fillText(airport_get().wind.speed, 0, 3.8);
  cc.font = "bold 10px monoOne, monospace";

  // Wind line
  var windspeed_line, highwind;
  if(airport_get().wind.speed > 8) {
    windspeed_line = airport_get().wind.speed/2;
    highwind = true;
  } else {
    windspeed_line = airport_get().wind.speed;
    highwind = false;
  }
  cc.save();
  cc.translate(-dot/2 * Math.sin(airport_get().wind.angle), dot/2 * Math.cos(airport_get().wind.angle));
  cc.beginPath();
  cc.moveTo(0, 0);
  cc.rotate(airport_get().wind.angle);
  cc.lineTo(0, crange(0, windspeed_line, 15, 0, size2-dot));
  // Color wind line red for high-wind
  if(highwind) cc.strokeStyle = "rgba(255, 0, 0, 0.7)";
  else cc.strokeStyle = "rgba(255, 255, 255, 0.7)";
  cc.lineWidth = 2;
  cc.stroke();
  cc.restore();

  cc.fillStyle = "rgba(255, 255, 255, 0.7)";

  cc.textAlign = "center";
  cc.textBaseline = "top";
  for(var i=90;i<=360;i+=90) {
    cc.rotate(radians(90));
    if (i==90) var angle = "0" + i;
    else var angle = i;
    cc.save();
    cc.fillText(angle, 0, -size2+4);
    cc.restore();
  }
}

/** Draw circular airspace border
 */
function canvas_draw_ctr(cc) {
  "use strict";
  
  //Draw a gentle fill color with border within the bounds of the airport's ctr_radius
  cc.fillStyle = "rgba(200, 255, 200, 0.02)";
	cc.strokeStyle = "rgba(200, 255, 200, 0.25)";
  cc.beginPath();
  cc.arc(0, 0, airport_get().ctr_radius*prop.ui.scale, 0, Math.PI*2);
  cc.fill();
	cc.stroke();
}

/** Draw polygonal airspace border
 */
function canvas_draw_airspace_border(cc) {
  if(!airport_get().airspace) canvas_draw_ctr(cc);

  // style
  cc.strokeStyle = "rgba(200, 255, 200, 0.25)";
  cc.fillStyle   = "rgba(200, 255, 200, 0.02)";

  // draw airspace
  for(var i=0; i<airport_get().airspace.length; i++) {
    canvas_draw_poly(cc, $.map(airport_get().perimeter.poly, function(v){return [v.position];}));
    cc.clip();
  }
}

// Draw range rings for ENGM airport to assist in point merge
function canvas_draw_engm_range_rings(cc) {
  "use strict";
  cc.strokeStyle = "rgba(200, 255, 200, 0.3)";
  cc.setLineDash([3,6]);
  canvas_draw_fancy_rings(cc, "BAVAD","GM428","GM432");
  canvas_draw_fancy_rings(cc, "TITLA","GM418","GM422");
  canvas_draw_fancy_rings(cc, "INSUV","GM403","GM416");
  canvas_draw_fancy_rings(cc, "VALPU","GM410","GM402");
}

function canvas_draw_fancy_rings(cc, fix_origin, fix1, fix2) {
  "use strict";
  var arpt = airport_get();
  var origin = arpt.getFix(fix_origin);
  var f1 = arpt.getFix(fix1);
  var f2 = arpt.getFix(fix2);
  var minDist = Math.min( distance2d(origin, f1), distance2d(origin, f2));
  var halfPI = Math.PI / 2;
  var extend_ring = radians(10);
  var start_angle = Math.atan2(f1[0] - origin[0], f1[1] - origin[1]) - halfPI - extend_ring;
  var end_angle = Math.atan2(f2[0] - origin[0], f2[1] - origin[1]) - halfPI + extend_ring;
  var x = round(km_to_px(origin[0])) + prop.canvas.panX;
  var y = -round(km_to_px(origin[1])) + prop.canvas.panY;
  // 5NM = 9.27km
  var radius = 9.27;
  for( var i=0; i<4; i++) {
    cc.beginPath();
    cc.arc(x, y, km_to_px(minDist - (i*radius)), start_angle, end_angle);
    cc.stroke();
  }
}

function canvas_draw_range_rings(cc) {
  var rangeRingRadius = km(airport_get().rr_radius_nm); //convert input param from nm to km

  //Fill up airport's ctr_radius with rings of the specified radius
  for(var i=1; i*rangeRingRadius < airport_get().ctr_radius; i++) {
    cc.beginPath();
    cc.linewidth = 1;
    cc.arc(0, 0, rangeRingRadius*prop.ui.scale*i, 0, Math.PI*2);
    cc.strokeStyle = "rgba(200, 255, 200, 0.1)";
    cc.stroke();
  }
}

function canvas_draw_poly(cc, poly) {
  cc.beginPath();

  for (var v in poly) {
    cc.lineTo(km_to_px(poly[v][0]), -km_to_px(poly[v][1]));
  }

  cc.closePath();
  cc.stroke();
  cc.fill();
}

function canvas_draw_terrain(cc) {
  "use strict";
  if (!prop.canvas.draw_terrain) return;

  cc.strokeStyle = 'rgba(255,255,255,.4)';
  cc.fillStyle = 'rgba(255,255,255,.2)';
  cc.lineWidth = clamp(.5, (prop.ui.scale / 10), 2);
  cc.lineJoin = 'round';

  var airport = airport_get(),
      max_elevation = 0;
  cc.save();
  cc.translate(prop.canvas.panX, prop.canvas.panY);

  $.each(airport.terrain || [], function(ele, terrain_level) {
    max_elevation = Math.max(max_elevation, ele);
    var color = 'rgba('
      + prop.ui.terrain.colors[ele] + ', ';

    cc.strokeStyle = color + prop.ui.terrain.border_opacity + ')';
    cc.fillStyle = color + prop.ui.terrain.fill_opacity + ')';

    $.each(terrain_level, function(k, v) {
      cc.beginPath();
      $.each(v, function(j, v2) {
        for (var v in v2) {
          if (v == 0)
            cc.moveTo(km_to_px(v2[v][0]), -km_to_px(v2[v][1]));
          else 
            cc.lineTo(km_to_px(v2[v][0]), -km_to_px(v2[v][1]));
        }
        cc.closePath();
      });
      cc.fill();
      cc.stroke();
    });
  });

  cc.restore();

  if (max_elevation == 0) return;
  var offset = 10,
      width = prop.canvas.size.width,
      height = prop.canvas.size.height,
      box_width = 30,
      box_height = 5;
      
  cc.font = "10px monoOne, monospace";
  cc.lineWidth = 1;

  for (var i = 1000; i <= max_elevation; i += 1000) {
    cc.save();
    // translate coordinates for every block to not use these X & Y twice in rect and text
    // .5 in X and Y coordinates are used to make 1px rectangle fit exactly into 1 px
    // and not be blurred
    cc.translate(width / 2 - 140.5 - (max_elevation - i) / 1000 * (box_width + 1), -height/2+offset+.5);
    cc.beginPath();
    cc.rect(0, 0, box_width - 1, box_height);
    cc.closePath();

    // in the map, terrain of higher levels has fill of all the lower levels
    // so we need to fill it below exactly as in the map
    for (var j = 0; j <= i; j += 1000) {
      cc.fillStyle = 'rgba('
          + prop.ui.terrain.colors[j] + ', '
          + prop.ui.terrain.fill_opacity + ')';
      cc.fill();
    }

    cc.strokeStyle = 'rgba('
      + prop.ui.terrain.colors[i] + ', '
      + prop.ui.terrain.border_opacity + ')';

    cc.stroke();

    // write elevation signs only for the outer elevations
    if (i == max_elevation || i == 1000) {
      cc.fillStyle = '#fff';
      cc.textAlign    = "center";
      cc.textBaseline = "top";
      cc.fillText(i + "'", box_width / 2 + .5, offset + 2);
    }

    cc.restore();
  }
}

function canvas_draw_restricted(cc) {
  "use strict";
  if (!prop.canvas.draw_restricted) return;

  cc.strokeStyle = "rgba(150, 200, 255, 0.3)";
  cc.lineWidth   = Math.max(prop.ui.scale / 3, 2);
  cc.lineJoin    = "round";
  cc.font = "10px monoOne, monospace";
  
  var airport=airport_get();
  cc.save();
  cc.translate(prop.canvas.panX, prop.canvas.panY);
  for(var i in airport.restricted_areas) {
    var area = airport.restricted_areas[i];
    cc.fillStyle   = "transparent";
    canvas_draw_poly(cc, area.coordinates);
    cc.fillStyle   = "rgba(150, 200, 255, .4)";
    
    cc.textAlign    = "center";
    cc.textBaseline = "top";
    var height = (area.height == Infinity ? 'UNL' : 'FL' + Math.ceil(area.height / 1000)*10);

    var height_shift = 0;
    if (area.name) {
      height_shift = -12;
      cc.fillText(area.name, round(km_to_px(area.center[0])), - round(km_to_px(area.center[1])));
    }
    
    cc.fillText(height, round(km_to_px(area.center[0])), height_shift - round(km_to_px(area.center[1])));
  }
  cc.restore();
}

function canvas_draw_videoMap(cc) {
  "use strict";
  if(!airport_get().hasOwnProperty("maps")) return;

  cc.strokeStyle = "#c1dacd";
  cc.lineWidth   = prop.ui.scale / 15;
  cc.lineJoin    = "round";
  cc.font = "10px monoOne, monospace";
  
  var airport=airport_get();
  var map = airport.maps.base;
  cc.save();
  cc.translate(prop.canvas.panX, prop.canvas.panY);
  for(var i in map) {
    cc.moveTo(km_to_px(map[i][0]), -km_to_px(map[i][1]));
    // cc.beginPath();
    cc.lineTo(km_to_px(map[i][2]), -km_to_px(map[i][3]));
  }
    cc.stroke();
  cc.restore();
}

/** Draws crosshairs that point to the currently translated location
 */
function canvas_draw_crosshairs(cc) {
  cc.save();
  cc.strokeStyle = "#899";
  cc.lineWidth = 3;
  cc.beginPath();
  cc.moveTo(-10, 0);
  cc.lineTo( 10, 0);
  cc.stroke();
  cc.beginPath();
  cc.moveTo(0, -10);
  cc.lineTo(0,  10);
  cc.stroke();
  cc.restore();
}

function canvas_update_post() {
  "use strict";
  var elapsed = game_time() - airport_get().start;
  var alpha   = crange(0.1, elapsed, 0.4, 0, 1);

  var framestep = Math.round(crange(1, prop.game.speedup, 10, 30, 1));

  if(prop.canvas.dirty || (!game_paused() && prop.time.frames % framestep === 0) || elapsed < 1) {
    var cc=canvas_get("navaids");
    var fading  = (elapsed < 1);

    cc.font = "11px monoOne, monospace";

    if(prop.canvas.dirty || fading || true) {
      cc.save();

      canvas_clear(cc);
      cc.translate(round(prop.canvas.size.width/2), round(prop.canvas.size.height/2));

      cc.save();
      cc.globalAlpha = alpha;
      canvas_draw_videoMap(cc);
      canvas_draw_terrain(cc);
      canvas_draw_restricted(cc);
      canvas_draw_runways(cc);
      cc.restore();

      cc.save();
      cc.globalAlpha = alpha;
      canvas_draw_fixes(cc);
      canvas_draw_sids(cc);
      cc.restore();


      cc.restore();
    }

    // Controlled traffic region - (CTR)
    cc.save();
    cc.translate(round(prop.canvas.size.width/2 + prop.canvas.panX), round(prop.canvas.size.height/2 + prop.canvas.panY));   // translate to airport center
    airport_get().airspace ? canvas_draw_airspace_border(cc) : canvas_draw_ctr(cc); // draw airspace border
    canvas_draw_range_rings(cc);
    cc.restore();

    // Special markings for ENGM point merge
    if( airport_get().icao === "ENGM" ) {
      cc.save();
      cc.translate(round(prop.canvas.size.width/2), round(prop.canvas.size.height/2));
      canvas_draw_engm_range_rings(cc);
      cc.restore();
    }

    // Compass

    cc.font = "bold 10px monoOne, monospace";

    if(prop.canvas.dirty || fading || true) {
      cc.save();
      cc.translate(round(prop.canvas.size.width/2), round(prop.canvas.size.height/2));
      canvas_draw_compass(cc);
      cc.restore();
    }

    cc.font = "10px monoOne, monospace";

    if(prop.canvas.dirty || canvas_should_draw() || true) {
      cc.save();
      cc.globalAlpha = alpha;
      cc.translate(round(prop.canvas.size.width/2), round(prop.canvas.size.height/2));
      canvas_draw_all_aircraft(cc);
      cc.restore();
    }

    cc.save();
    cc.globalAlpha = alpha;
    cc.translate(round(prop.canvas.size.width/2), round(prop.canvas.size.height/2));
    canvas_draw_all_info(cc);
    cc.restore();

    cc.save();
    cc.globalAlpha = alpha;
    cc.translate(round(prop.canvas.size.width/2), round(prop.canvas.size.height/2));
    canvas_draw_runway_labels(cc);
    cc.restore();

    cc.save();
    cc.globalAlpha = alpha;
    canvas_draw_scale(cc);
    cc.restore();

    cc.save();
    cc.globalAlpha = alpha;
    canvas_draw_directions(cc);
    cc.restore();

    prop.canvas.dirty = false;
  }
}

function canvas_draw_directions(cc) {
  if (game_paused())
    return;

  var callsign = prop.input.callsign.toUpperCase();
  if (callsign.length === 0) {
    return;
  }

  // Get the selected aircraft.
  var aircraft = prop.aircraft.list.filter(function(p) {
    return p.isVisible() && p.getCallsign().toUpperCase() === callsign;
  })[0];
  if (!aircraft) {
    return;
  }

  var pos = to_canvas_pos(aircraft.position);
  var rectPos = [0, 0];
  var rectSize = [prop.canvas.size.width, prop.canvas.size.height];

  cc.save();
  cc.strokeStyle = "rgba(224, 224, 224, 0.7)";
  cc.fillStyle = "rgb(255, 255, 255)";
  cc.textAlign    = "center";
  cc.textBaseline = "middle";

  for (var alpha = 0; alpha < 360; alpha++) {
    var dir = [sin(radians(alpha)), -cos(radians(alpha))];
    var p = positive_intersection_with_rect(pos, dir, rectPos, rectSize);
    if (p) {
      var markLen = (alpha % 5 === 0 ?
                     (alpha % 10 === 0 ? 16 : 12) :
                     8);
      var markWeight = (alpha % 30 === 0 ?  2 : 1);

      var dx = - markLen * dir[0];
      var dy = - markLen * dir[1];

      cc.lineWidth = markWeight;
      cc.beginPath();
      cc.moveTo(p[0], p[1]);
      var markX = p[0] + dx;
      var markY = p[1] + dy;
      cc.lineTo(markX, markY);
      cc.stroke();

      if (alpha % 10 === 0) {
        cc.font = (alpha % 30 === 0 ?
                   "bold 10px monoOne, monospace" :
                   "10px monoOne, monospace");
        var text = "" + alpha;
        var textWidth = cc.measureText(text).width;
        cc.fillText(text,
                    markX - dir[0] * (textWidth / 2 + 4),
                    markY - dir[1] * 7);
      }
    }
  }
  cc.restore();
}<|MERGE_RESOLUTION|>--- conflicted
+++ resolved
@@ -292,18 +292,14 @@
           }
         }
         cc.stroke();
-<<<<<<< HEAD
-        if(trxn_name){
-          if(isNaN(text_at_point[trxn_name])){  // Initialize count for this transition
-            text_at_point[trxn_name] = 0;
+        if(exit_name){
+          if(isNaN(text_at_point[exit_name])){  // Initialize count for this transition
+            text_at_point[exit_name] = 0;
           }
-          var y_point = fy +(15*text_at_point[trxn_name]);  // Move the y point for drawing depending on how many sids we have drawn text for at this point already
-          cc.fillText(s + "." + trxn_name, fx+10, y_point);
-          text_at_point[trxn_name] += 1;  // Increment the count for this transition
+          var y_point = fy +(15*text_at_point[exit_name]);  // Move the y point for drawing depending on how many sids we have drawn text for at this point already
+          cc.fillText(s + "." + exit_name, fx+10, y_point);
+          text_at_point[exit_name] += 1;  // Increment the count for this transition
         }
-=======
-        if(exit_name) cc.fillText(s + "." + exit_name, fx+10, fy);
->>>>>>> 47ac0d4c
       }
       if(write_sid_name) cc.fillText(s, fx+10, fy);
     }
