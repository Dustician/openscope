/**
 * This file lives outside of normal javascript bundle. This provides a way for contributors to add or remove
 * airports without the need to re-build the entire app. This means a contributor does not need to have node
 * installed in order to contribute.
 *
 * While not ideal, adding more things to the window, this does get around the need to re-bundle when making changes
 * to the list of airports.
 *
 * This property is used by the `AirportController` and should be used only one time on app instantiation.
 *
 * @property AIRPORT_LOAD_LIST
 * @return {array<object>}
 */
window.AIRPORT_LOAD_LIST = (function() { // eslint-disable-line wrap-iife
    /**
     * List of airports to load.
     *
     * If you are adding a new airport to the game, be sure to include:
     *
     * - the airport json file in `assets/airports/AIRPORT_NAME.json` where `AIRPORT_NAME` is
     *   the airport icao. (ex: KSFO would be `assets/airports/ksfo.json`)
     * - the terrain geojson file (if one exists) in `assets/airports/terrain/AIRPORT_NAME.geojson`
     *   where `AIRPORT_NAME` is the airport icao. (ex: KSFO would be `assets/airports/terrain/ksfo.geojson`)
     * - add a new data block at the bottom of this file in the shape of:
     * ```
     * {
     *   icao: {AIRPORT_ICAO},
     *   level: {AIRPORT_DIFFICULTY},
     *   name: {AIRPORT_NAME},
     *   premium: {MEETS_PREMIUM_STANDARDS},
     *   wip: {IS_WORK_IN_PROGRESS}
     * }
     * ```
     * - `AIRPORT_ICAO` is the airport icao in lowercase (ex: ksfo)
     * - `AIRPORT_DIFFICULTY` is the difficulty level (one of: easy, beginner, medium, hard)
     * - `AIRPORT_NAME` is the name of the airport (ex: San Francisco International Airport)
     * - `MEETS_PREMIUM_STANDARDS` is either `true` or `false`, see the airport standards document
     * - `IS_WORK_IN_PROGRESS` is either `true` or `false`, based on whether the airport is old
     *   and needs to be updated in order to reach full compliance with the airport standards
     *   specifications. Note that all new airports must meet these specifications before being
     *   merged, so you may feel free to start out with `wip: false`, since that will be true by
     *   the time the airport is added to the game.
     *
     * @property AIRPORT_LOAD_LIST
     * @type {Array}
     * @final
     */
    return [
<<<<<<< HEAD
        {
            icao: 'cyow',
            level: 'easy',
            name: 'Ottawa Macdonald-Cartier International Airport',
            premium: false,
            wip: false
        },
        {
            icao: 'ebbr',
            level: 'easy',
            name: 'Brussels-National',
            premium: false,
            wip: true
        },
=======
        // {
        //     icao: 'ebbr',
        //     level: 'easy',
        //     name: 'Brussels-National',
        //     premium: false,
        //     wip: true
        // },
>>>>>>> 91316e14
        {
            icao: 'eddf',
            level: 'medium',
            name: 'Frankfurt Airport',
            premium: false,
            wip: true
        },
        {
            icao: 'eddh',
            level: 'beginner',
            name: 'Hamburg Airport',
            premium: false,
            wip: false
        },
        {
            icao: 'eddm',
            level: 'hard',
            name: 'Franz Josef Strauß International Airport',
            premium: false,
            wip: true
        },
        {
            icao: 'eddt',
            level: 'medium',
            name: 'Berlin Tegel Airport',
            premium: false,
            wip: true
        },
        // {
        //     icao: 'egcc',
        //     level: 'hard',
        //     name: 'Manchester Airport',
        //     premium: false,
        //     wip: true
        // },
        // {
        //     icao: 'eggw',
        //     level: 'medium',
        //     name: 'London Luton Airport',
        //     premium: false,
        //     wip: true
        // },
        {
            icao: 'egkk',
            level: 'easy',
            name: 'London Gatwick Airport',
            premium: false,
            wip: true
        },
        {
            icao: 'eglc',
            level: 'medium',
            name: 'London City Airport',
            premium: false,
            wip: true
        },
        {
            icao: 'egll',
            level: 'hard',
            name: 'London Heathrow Airport',
            premium: false,
            wip: true
        },
        // {
        //     icao: 'egnm',
        //     level: 'beginner',
        //     name: 'Leeds Bradford International Airport',
        //     premium: false,
        //     wip: true
        // },
        // {
        //     icao: 'eham',
        //     level: 'medium',
        //     name: 'Amsterdam Airport Schiphol',
        //     premium: false,
        //     wip: true
        // },
        {
            icao: 'eidw',
            level: 'easy',
            name: 'Dublin Airport',
            premium: false,
            wip: false
        },
        {
            icao: 'einn',
            level: 'beginner',
            name: 'Shannon Airport',
            premium: false,
            wip: false
        },
        {
            icao: 'ekch',
            level: 'medium',
            name: 'Copenhagen Kastrup Airport',
            premium: false,
            wip: true
        },
        {
            icao: 'engm',
            level: 'easy',
            name: 'Oslo Gardermoen International Airport',
            premium: false,
            wip: true
        },
        // {
        //     icao: 'espa',
        //     level: 'easy',
        //     name: 'Luleå Airport',
        //     premium: false,
        //     wip: true
        // },
        {
            icao: 'gcrr',
            level: 'easy',
            name: 'Lanzarote Airport',
            premium: false,
            wip: true
        },
        {
            icao: 'kabq',
            level: 'easy',
            name: 'Albuquerque International Sunport',
            premium: false,
            wip: false
        },
        {
            icao: 'katl',
            level: 'hard',
            name: 'Hartsfield–Jackson Atlanta Int\'l',
            premium: false,
            wip: false
        },
        {
            icao: 'kbos',
            level: 'medium',
            name: 'Boston Logan International Airport',
            premium: false,
            wip: false
        },
        // {
        //     icao: 'kdca',
        //     level: 'medium',
        //     name: 'Reagan National Airport',
        //     premium: false,
        //     wip: true
        // },
        // {
        //     icao: 'kdfw',
        //     level: 'hard',
        //     name: 'Dallas-Fort Worth International Airport',
        //     premium: false,
        //     wip: true
        // },
        {
            icao: 'kdtw',
            level: 'medium',
            name: 'Detroit Metropolitan Wayne County Airport',
            premium: false,
            wip: false
        },
        {
            icao: 'kelp',
            level: 'beginner',
            name: 'El Paso International Airport',
            premium: false,
            wip: false
        },
        {
            icao: 'kjax',
            level: 'easy',
            name: 'Jacksonville International Airport',
            wip: false
        },
        // {
        //     icao: 'kiad',
        //     level: 'hard',
        //     name: 'Washington-Dulles International Airport',
        //     premium: false,
        //     wip: true
        // },
        // {
        //     icao: 'kjfk',
        //     level: 'hard',
        //     name: 'John F Kennedy International Airport',
        //     premium: false,
        //     wip: true
        // },
        {
            icao: 'klas',
            level: 'hard',
            name: 'McCarran International Airport',
            premium: false,
            wip: false
        },
        // {
        //     icao: 'klax90',
        //     level: 'medium',
        //     name: 'Los Angeles International Airport 1990',
        //     premium: false,
        //     wip: true
        // },
        // {
        //     icao: 'klax',
        //     level: 'medium',
        //     name: 'Los Angeles International Airport',
        //     premium: false,
        //     wip: true
        // },
        // {
        //     icao: 'kmia',
        //     level: 'hard',
        //     name: 'Miami International Airport',
        //     premium: false,
        //     wip: true
        // },
        // {
        //     icao: 'kmsp',
        //     level: 'hard',
        //     name: 'Minneapolis/St. Paul International Airport',
        //     premium: false,
        //     wip: true
        // },
        // {
        //     icao: 'kord',
        //     level: 'hard',
        //     name: 'Chicago O\'Hare International Airport',
        //     premium: false,
        //     wip: true
        // },
        {
            icao: 'kpdx',
            level: 'beginner',
            name: 'Portland International Airport',
            premium: false,
            wip: false
        },
        {
            icao: 'kphx',
            level: 'easy',
            name: 'Phoenix Sky Harbor International Airport',
            premium: false,
            wip: true
        },
        {
            icao: 'kpvd',
            level: 'easy',
            name: 'Theodore Francis Green Memorial State Airport',
            premium: false,
            wip: false
        },
        {
            icao: 'ksdf',
            level: 'medium',
            name: 'Louisville International Airport',
            premium: false,
            wip: false
        },
        // {
        //     icao: 'ksan',
        //     level: 'easy',
        //     name: 'San Diego International Airport',
        //     premium: false,
        //     wip: true
        // },
        {
            icao: 'ksea',
            level: 'medium',
            name: 'Seattle-Tacoma International Airport',
            premium: false,
            wip: false
        },
        {
            icao: 'ksfo',
            level: 'medium',
            name: 'San Francisco International Airport',
            premium: false,
            wip: false
        },
        {
            icao: 'kstl',
            level: 'medium',
            name: 'St. Louis Lambert International Airport',
            premium: false,
            wip: false
        },
        {
            icao: 'ktpa',
            level: 'easy',
            name: 'Tampa International Airport',
            premium: false,
            wip: false
        },
        {
            icao: 'ktus',
            level: 'easy',
            name: 'Tucson International Airport',
            premium: false,
            wip: false
        },
        // {
        //     icao: 'lkpr',
        //     level: 'easy',
        //     name: 'Vaclav Havel International Airport',
        //     premium: false,
        //     wip: true
        // },
        {
            icao: 'loww',
            level: 'medium',
            name: 'Vienna International Airport',
            premium: false,
            wip: true
        },
        // {
        //     icao: 'ltba',
        //     level: 'hard',
        //     name: 'Atatürk International Airport',
        //     premium: false,
        //     wip: true
        // },
        {
            icao: 'mdsd',
            level: 'easy',
            name: 'Aeropuerto Internacional Las Américas',
            premium: false,
            wip: false
        },
        // {
        //     icao: 'omaa',
        //     level: 'medium',
        //     name: 'Abu Dhabi International Airport',
        //     premium: false,
        //     wip: true
        // },
        {
            icao: 'omdb',
            level: 'hard',
            name: 'Dubai International Airport',
            premium: false,
            wip: true
        },
        // {
        //     icao: 'osdi',
        //     level: 'easy',
        //     name: 'Damascus International Airport',
        //     premium: false,
        //     wip: true
        // },
        // {
        //     icao: 'othh',
        //     level: 'hard',
        //     name: 'Doha Hamad International Airport',
        //     premium: false,
        //     wip: true
        // },
        {
            icao: 'panc',
            level: 'medium',
            name: 'Ted Stevens Anchorage International Airport',
            premium: false,
            wip: false
        },
        // {
        //     icao: 'rjbb',
        //     level: 'hard',
        //     name: 'Osaka Kansai International Airport',
        //     premium: false,
        //     wip: true
        // },
        // {
        //     icao: 'rjaa',
        //     level: 'hard',
        //     name: 'Tokyo Narita International Airport',
        //     premium: false,
        //     wip: true
        // },
        // {
        //     icao: 'rjtt',
        //     level: 'hard',
        //     name: 'Tokyo Haneda International Airport',
        //     premium: false,
        //     wip: true
        // },
        // {
        //     icao: 'rksi',
        //     level: 'hard',
        //     name: 'Incheon International Airport',
        //     premium: false,
        //     wip: true
        // },
        // {
        //     icao: 'saez',
        //     level: 'medium',
        //     name: 'Aeropuerto Internacional Ministro Pistarini',
        //     premium: false,
        //     wip: true
        // },
        {
            icao: 'saez',
            level: 'easy',
            name: 'Aeropuerto Internacional Ministro Pistarini',
            premium: false,
            wip: false
        },
        // {
        //     icao: 'same',
        //     level: 'medium',
        //     name: 'Aeropuerto Internacional El Plumerillo',
        //     premium: false,
        //     wip: true
        // },
        // {
        //     icao: 'sawh',
        //     level: 'beginner',
        //     name: 'Aeropuerto Internacional Malvinas Argentinas',
        //     premium: false,
        //     wip: true
        // },
        // {
        //     icao: 'sbgl',
        //     level: 'beginner',
        //     name: 'Aeroporto Internacional Tom Jobim',
        //     premium: false,
        //     wip: true
        // },
        // {
        //     icao: 'sbgr',
        //     level: 'beginner',
        //     name: 'Aeroporto Internacional São Paulo-Guarulhos',
        //     premium: false,
        //     wip: true
        // },
        // {
        //     icao: 'tjsj',
        //     level: 'easy',
        //     name: 'Luis Muñoz Marín International Airport',
        //     premium: false,
        //     wip: true
        // },
        {
            icao: 'tncm',
            level: 'easy',
            name: 'Princess Juliana International Airport',
            premium: false,
            wip: true
        // },
        // {
        //     icao: 'uudd',
        //     level: 'easy',
        //     name: 'Moscow Domodedovo Airport',
        //     premium: false,
        //     wip: true
        // },
        // {
        //     icao: 'vabb',
        //     level: 'hard',
        //     name: 'Chhatrapati Shivaji International Airport',
        //     premium: false,
        //     wip: true
        // },
        // {
        //     icao: 'vecc',
        //     level: 'medium',
        //     name: 'Kolkata Netaji Subhas Chandra Bose Int\'l',
        //     premium: false,
        //     wip: true
        // },
        // {
        //     icao: 'vobl',
        //     level: 'medium',
        //     name: 'Kempegowda International Airport Bengaluru',
        //     premium: false,
        //     wip: true
        // },
        // {
        //     icao: 'vhhh',
        //     level: 'medium',
        //     name: 'Hong Kong Chep Lap Kok International Airport',
        //     premium: false,
        //     wip: true
        // },
        // {
        //     icao: 'vidp',
        //     level: 'hard',
        //     name: 'Indira Gandhi International Airport',
        //     premium: false,
        //     wip: true
        // },
        // {
        //     icao: 'wiii',
        //     level: 'medium',
        //     name: 'Soekarno-Hatta International Airport',
        //     premium: false,
        //     wip: true
        // },
        // {
        //     icao: 'wimm',
        //     level: 'easy',
        //     name: 'Kuala Namu International Airport',
        //     premium: false,
        //     wip: true
        // },
        // {
        //     icao: 'wmkp',
        //     level: 'medium',
        //     name: 'Pulau Pinang International Airport',
        //     premium: false,
        //     wip: true
        // },
        // {
        //     icao: 'wmkk',
        //     level: 'hard',
        //     name: 'Kuala Lumpur International Airport (KLIA)',
        //     premium: false,
        //     wip: true
        // },
        // {
        //     icao: 'wsss',
        //     level: 'hard',
        //     name: 'Singapore Changi International Airport',
        //     premium: false,
        //     wip: true
        // },
        // {
        //     icao: 'zspd',
        //     level: 'hard',
        //     name: 'Shanghai Pudong International Airport',
        //     premium: false,
        //     wip: true
        }
    ];
})();<|MERGE_RESOLUTION|>--- conflicted
+++ resolved
@@ -46,7 +46,6 @@
      * @final
      */
     return [
-<<<<<<< HEAD
         {
             icao: 'cyow',
             level: 'easy',
@@ -54,14 +53,6 @@
             premium: false,
             wip: false
         },
-        {
-            icao: 'ebbr',
-            level: 'easy',
-            name: 'Brussels-National',
-            premium: false,
-            wip: true
-        },
-=======
         // {
         //     icao: 'ebbr',
         //     level: 'easy',
@@ -69,7 +60,6 @@
         //     premium: false,
         //     wip: true
         // },
->>>>>>> 91316e14
         {
             icao: 'eddf',
             level: 'medium',
